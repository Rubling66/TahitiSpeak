# TahitiSpeak 🌺
<<<<<<< HEAD
=======

An interactive French-Tahitian language learning platform that bridges cultures through immersive lessons, cultural insights, and comprehensive progress tracking. Experience the beauty of Polynesian language and culture in a modern, engaging web application.

## Features

- 🌐 **Multi-language Support**: English, French, and Tahitian with i18n framework
- 🔐 **Authentication System**: JWT-based authentication with role-based access control
- 📚 **Lesson Management**: Comprehensive lesson system with progress tracking
- 👨‍💼 **Admin Dashboard**: User management, analytics, and content administration
- 📱 **Offline Support**: IndexedDB caching for offline functionality
- 🧪 **Comprehensive Testing**: Unit, integration, and E2E tests
- 🚀 **CI/CD Pipeline**: Automated testing, code coverage, and deployment
- 📊 **Analytics**: User progress tracking and performance monitoring

## Tech Stack

- **Frontend**: Next.js 15, React 19, TypeScript
- **Styling**: Tailwind CSS
- **Testing**: Jest, React Testing Library, Playwright
- **Database**: IndexedDB for offline storage
- **Authentication**: JWT tokens
- **Internationalization**: next-intl
- **CI/CD**: GitHub Actions, SonarCloud, Codecov
>>>>>>> fb1ac5cc

**Interactive Tahitian Language Learning Platform**

<<<<<<< HEAD
TahitiSpeak is a comprehensive web application designed to help users learn the beautiful Tahitian language through interactive lessons, pronunciation practice, and cultural immersion.

## ✨ Features

- **Interactive Lessons**: Structured learning modules with progressive difficulty
- **Pronunciation Practice**: Audio-based learning with speech recognition
- **Cultural Context**: Learn language through Tahitian culture and traditions
- **Progress Tracking**: Monitor your learning journey with detailed analytics
- **Multi-language Support**: Interface available in English, French, and Tahitian
- **Offline Capability**: Continue learning even without internet connection
- **Admin Dashboard**: Content management and user analytics
- **Responsive Design**: Optimized for desktop, tablet, and mobile devices

## 🚀 Getting Started

### Prerequisites

- Node.js 18+ 
- npm or yarn package manager

### Installation

1. Clone the repository:
```bash
git clone https://github.com/Rubling66/TahitiSpeak.git
cd TahitiSpeak
```

2. Install dependencies:
```bash
npm install
```

3. Set up environment variables:
```bash
cp .env.example .env.local
# Edit .env.local with your configuration
```

=======
### Prerequisites

- Node.js 18+ or 20+
- npm or pnpm

### Installation

1. Clone the repository:
```bash
git clone https://github.com/yourusername/TahitiSpeak.git
cd TahitiSpeak
```

2. Install dependencies:
```bash
npm install
```

3. Set up environment variables:
```bash
cp .env.local.example .env.local
# Edit .env.local with your configuration
```

>>>>>>> fb1ac5cc
4. Run the development server:
```bash
npm run dev
```

5. Open [http://localhost:3000](http://localhost:3000) in your browser.

<<<<<<< HEAD
## 🛠️ Technology Stack

- **Frontend**: Next.js 15, React 19, TypeScript
- **Styling**: Tailwind CSS
- **Testing**: Jest, React Testing Library, Playwright
- **Internationalization**: next-intl
- **Audio Processing**: Web Audio API
- **PWA**: Service Workers, Workbox
- **Analytics**: Custom performance monitoring

## 📱 Progressive Web App

TahitiSpeak is built as a PWA, offering:
- Offline functionality
- App-like experience on mobile devices
- Push notifications for learning reminders
- Fast loading with service worker caching

## 🧪 Testing

Run the test suite:
```bash
# Unit tests
npm run test

# Integration tests
npm run test:integration

# End-to-end tests
npm run test:e2e

# All tests with coverage
npm run test:coverage
```

## 🌐 Internationalization

Supported languages:
- English (en)
- French (fr) 
- Tahitian (ty)

## 📊 Performance

- Lighthouse score: 95+
- Core Web Vitals optimized
- Bundle size analysis with webpack-bundle-analyzer
- Performance monitoring with custom metrics

## 🤝 Contributing

We welcome contributions! Please see our [Contributing Guidelines](CONTRIBUTING.md) for details.

## 📄 License

This project is licensed under the MIT License - see the [LICENSE](LICENSE) file for details.

## 🙏 Acknowledgments

- Tahitian language experts and cultural consultants
- Open source community for amazing tools and libraries
- Beta testers and early adopters

---

**Māuruuru roa!** (Thank you very much!) for your interest in TahitiSpeak. Together, let's preserve and share the beauty of the Tahitian language! 🌺
=======
## Available Scripts

### Development
- `npm run dev` - Start development server with Turbopack
- `npm run build` - Build for production
- `npm run start` - Start production server
- `npm run lint` - Run ESLint
- `npm run type-check` - Run TypeScript type checking
- `npm run check` - Run type checking and linting

### Testing
- `npm run test` - Run unit tests
- `npm run test:coverage` - Run tests with coverage
- `npm run test:integration` - Run integration tests
- `npm run test:e2e` - Run end-to-end tests
- `npm run test:all` - Run all tests

### Quality Assurance
- `npm run format` - Format code with Prettier
- `npm run analyze` - Analyze bundle size
- `npm run health-check` - Run health checks

## Project Structure

```
src/
├── app/                 # Next.js app directory
├── components/          # Reusable UI components
├── hooks/              # Custom React hooks
├── lib/                # Utility libraries
├── services/           # Business logic services
├── types/              # TypeScript type definitions
└── utils/              # Helper utilities

tests/
├── unit/               # Unit tests
├── integration/        # Integration tests
└── e2e/               # End-to-end tests

.github/
├── workflows/          # GitHub Actions workflows
└── dependabot.yml     # Dependency updates
```

## Testing Strategy

### Unit Tests
- Component testing with React Testing Library
- Service and utility function testing
- Hook testing with custom test utilities

### Integration Tests
- User workflow testing
- API integration testing
- Authentication flow testing

### End-to-End Tests
- Complete user journeys with Playwright
- Cross-browser testing
- Accessibility testing

## CI/CD Pipeline

The project includes a comprehensive CI/CD pipeline with:

- **Automated Testing**: All test suites run on every PR
- **Code Coverage**: Coverage reports with Codecov
- **Quality Gates**: SonarCloud analysis
- **Security Audits**: Automated dependency scanning
- **Bundle Analysis**: Size monitoring and optimization
- **Automated Deployment**: Production deployment on main branch

## Contributing

1. Fork the repository
2. Create a feature branch: `git checkout -b feature/amazing-feature`
3. Make your changes and add tests
4. Run the test suite: `npm run test:all`
5. Commit your changes: `git commit -m 'Add amazing feature'`
6. Push to the branch: `git push origin feature/amazing-feature`
7. Open a Pull Request

## Environment Variables

Create a `.env.local` file with the following variables:

```env
# Application
NEXT_PUBLIC_APP_NAME="TahitiSpeak"
NEXT_PUBLIC_APP_VERSION="1.0.0"

# Authentication
JWT_SECRET="your-jwt-secret"
JWT_EXPIRES_IN="7d"

# Features
NEXT_PUBLIC_ENABLE_OFFLINE="true"
NEXT_PUBLIC_ENABLE_ANALYTICS="true"

# Development
NODE_ENV="development"
```

## License

This project is licensed under the MIT License - see the [LICENSE](LICENSE) file for details.

## Support

For support, please open an issue on GitHub or contact the development team.

## Acknowledgments

- Tahitian language resources and cultural consultants
- Open source community for the amazing tools and libraries
- Contributors and testers who helped improve the application
>>>>>>> fb1ac5cc
<|MERGE_RESOLUTION|>--- conflicted
+++ resolved
@@ -1,35 +1,8 @@
 # TahitiSpeak 🌺
-<<<<<<< HEAD
-=======
-
-An interactive French-Tahitian language learning platform that bridges cultures through immersive lessons, cultural insights, and comprehensive progress tracking. Experience the beauty of Polynesian language and culture in a modern, engaging web application.
-
-## Features
-
-- 🌐 **Multi-language Support**: English, French, and Tahitian with i18n framework
-- 🔐 **Authentication System**: JWT-based authentication with role-based access control
-- 📚 **Lesson Management**: Comprehensive lesson system with progress tracking
-- 👨‍💼 **Admin Dashboard**: User management, analytics, and content administration
-- 📱 **Offline Support**: IndexedDB caching for offline functionality
-- 🧪 **Comprehensive Testing**: Unit, integration, and E2E tests
-- 🚀 **CI/CD Pipeline**: Automated testing, code coverage, and deployment
-- 📊 **Analytics**: User progress tracking and performance monitoring
-
-## Tech Stack
-
-- **Frontend**: Next.js 15, React 19, TypeScript
-- **Styling**: Tailwind CSS
-- **Testing**: Jest, React Testing Library, Playwright
-- **Database**: IndexedDB for offline storage
-- **Authentication**: JWT tokens
-- **Internationalization**: next-intl
-- **CI/CD**: GitHub Actions, SonarCloud, Codecov
->>>>>>> fb1ac5cc
 
 **Interactive Tahitian Language Learning Platform**
 
-<<<<<<< HEAD
-TahitiSpeak is a comprehensive web application designed to help users learn the beautiful Tahitian language through interactive lessons, pronunciation practice, and cultural immersion.
+TahitiSpeak is a comprehensive web application designed to help users learn the beautiful Tahitian language through interactive lessons, pronunciation practice, and cultural immersion. Experience the beauty of Polynesian language and culture in a modern, engaging web application.
 
 ## ✨ Features
 
@@ -41,13 +14,15 @@
 - **Offline Capability**: Continue learning even without internet connection
 - **Admin Dashboard**: Content management and user analytics
 - **Responsive Design**: Optimized for desktop, tablet, and mobile devices
+- **Authentication System**: JWT-based authentication with role-based access control
+- **Comprehensive Testing**: Unit, integration, and E2E tests with CI/CD pipeline
 
 ## 🚀 Getting Started
 
 ### Prerequisites
 
-- Node.js 18+ 
-- npm or yarn package manager
+- Node.js 18+ or 20+
+- npm or pnpm package manager
 
 ### Installation
 
@@ -64,36 +39,10 @@
 
 3. Set up environment variables:
 ```bash
-cp .env.example .env.local
-# Edit .env.local with your configuration
-```
-
-=======
-### Prerequisites
-
-- Node.js 18+ or 20+
-- npm or pnpm
-
-### Installation
-
-1. Clone the repository:
-```bash
-git clone https://github.com/yourusername/TahitiSpeak.git
-cd TahitiSpeak
-```
-
-2. Install dependencies:
-```bash
-npm install
-```
-
-3. Set up environment variables:
-```bash
 cp .env.local.example .env.local
 # Edit .env.local with your configuration
 ```
 
->>>>>>> fb1ac5cc
 4. Run the development server:
 ```bash
 npm run dev
@@ -101,15 +50,17 @@
 
 5. Open [http://localhost:3000](http://localhost:3000) in your browser.
 
-<<<<<<< HEAD
 ## 🛠️ Technology Stack
 
 - **Frontend**: Next.js 15, React 19, TypeScript
 - **Styling**: Tailwind CSS
 - **Testing**: Jest, React Testing Library, Playwright
+- **Database**: IndexedDB for offline storage
+- **Authentication**: JWT tokens
 - **Internationalization**: next-intl
 - **Audio Processing**: Web Audio API
 - **PWA**: Service Workers, Workbox
+- **CI/CD**: GitHub Actions, SonarCloud, Codecov
 - **Analytics**: Custom performance monitoring
 
 ## 📱 Progressive Web App
@@ -119,56 +70,6 @@
 - App-like experience on mobile devices
 - Push notifications for learning reminders
 - Fast loading with service worker caching
-
-## 🧪 Testing
-
-Run the test suite:
-```bash
-# Unit tests
-npm run test
-
-# Integration tests
-npm run test:integration
-
-# End-to-end tests
-npm run test:e2e
-
-# All tests with coverage
-npm run test:coverage
-```
-
-## 🌐 Internationalization
-
-Supported languages:
-- English (en)
-- French (fr) 
-- Tahitian (ty)
-
-## 📊 Performance
-
-- Lighthouse score: 95+
-- Core Web Vitals optimized
-- Bundle size analysis with webpack-bundle-analyzer
-- Performance monitoring with custom metrics
-
-## 🤝 Contributing
-
-We welcome contributions! Please see our [Contributing Guidelines](CONTRIBUTING.md) for details.
-
-## 📄 License
-
-This project is licensed under the MIT License - see the [LICENSE](LICENSE) file for details.
-
-## 🙏 Acknowledgments
-
-- Tahitian language experts and cultural consultants
-- Open source community for amazing tools and libraries
-- Beta testers and early adopters
-
----
-
-**Māuruuru roa!** (Thank you very much!) for your interest in TahitiSpeak. Together, let's preserve and share the beauty of the Tahitian language! 🌺
-=======
 ## Available Scripts
 
 ### Development
@@ -285,4 +186,7 @@
 - Tahitian language resources and cultural consultants
 - Open source community for the amazing tools and libraries
 - Contributors and testers who helped improve the application
->>>>>>> fb1ac5cc
+
+---
+
+**Māuruuru roa!** (Thank you very much!) for your interest in TahitiSpeak. Together, let's preserve and share the beauty of the Tahitian language! 🌺